--- conflicted
+++ resolved
@@ -1,19 +1,3 @@
-<<<<<<< HEAD
-*.gz
-cifar*
-__pycache__
-*.pt
-*.png
-*.jpg
-*.mp4
-*.avi
-*.json
-SimCLR
-mvtec
-.DS*
-*.pdf
-*ipynb
-=======
 *.gz
 cifar*
 __pycache__
@@ -28,5 +12,4 @@
 .DS*
 SimCLR
 mvtec
-*.ipynb
->>>>>>> 026de493
+*.ipynb